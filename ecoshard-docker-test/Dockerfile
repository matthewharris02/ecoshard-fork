--- conflicted
+++ resolved
@@ -2,14 +2,8 @@
 
 # this builds natcap/ecoshard-docker-test, should be run in the same directory
 # as the ecoshard-docker repository root like so:
-<<<<<<< HEAD
-# docker run -it --rm -v `pwd`:/usr/local/ecoshard natcap/ecoshard-docker-test:[TAG]
-=======
-# docker run -it --rm -v `cwd`:/usr/local/ecoshard natcap/ecoshard-test:[TAG]
->>>>>>> 712dd76d
-# the [TAG] is defined in the .travis.yml file and the latest in VERSION
-# the command to build this image is:
-# docker build -t natcap/ecoshard-test:[TAG] ecoshard-docker-test
+# docker run -it --rm -v `pwd`:/usr/local/ecoshard natcap/ecoshard-docker-test:local
+# docker build -t natcap/ecoshard-test:local ecoshard-docker-test
 
 USER root
 RUN apt-get update \
